--- conflicted
+++ resolved
@@ -19,14 +19,9 @@
 from ratelimit import limits, RateLimitException
 from backoff import on_exception, expo
 
-<<<<<<< HEAD
 from .helpers import periodic_task
 
-# TODO: update the sender for test and prod
-SENDER = "GCN Alerts <alerts@dev.gcn.nasa.gov>"
-=======
 SENDER = f'GCN Alerts <{os.environ["EMAIL_SENDER"]}>'
->>>>>>> 522e8878
 CHARSET = "UTF-8"
 SUBJECT = "GCN/{}"
 # Used for testing attachment sends, works for a local file
