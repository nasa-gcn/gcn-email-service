[[package]]
name = "authlib"
version = "1.0.1"
description = "The ultimate Python library in building OAuth and OpenID Connect servers and clients."
category = "main"
optional = false
python-versions = "*"

[package.dependencies]
cryptography = ">=3.2"

[[package]]
name = "backoff"
version = "2.1.2"
description = "Function decoration for backoff and retry"
category = "main"
optional = false
python-versions = ">=3.7,<4.0"

[[package]]
name = "boto3"
<<<<<<< HEAD
version = "1.24.52"
=======
version = "1.24.51"
>>>>>>> 374c4cdb
description = "The AWS SDK for Python"
category = "main"
optional = false
python-versions = ">= 3.7"

[package.dependencies]
<<<<<<< HEAD
botocore = ">=1.27.52,<1.28.0"
=======
botocore = ">=1.27.51,<1.28.0"
>>>>>>> 374c4cdb
jmespath = ">=0.7.1,<2.0.0"
s3transfer = ">=0.6.0,<0.7.0"

[package.extras]
crt = ["botocore[crt] (>=1.21.0,<2.0a0)"]

[[package]]
name = "botocore"
<<<<<<< HEAD
version = "1.27.52"
=======
version = "1.27.51"
>>>>>>> 374c4cdb
description = "Low-level, data-driven core of boto 3."
category = "main"
optional = false
python-versions = ">= 3.7"

[package.dependencies]
jmespath = ">=0.7.1,<2.0.0"
python-dateutil = ">=2.1,<3.0.0"
urllib3 = ">=1.25.4,<1.27"

[package.extras]
crt = ["awscrt (==0.14.0)"]

[[package]]
name = "certifi"
version = "2022.6.15"
description = "Python package for providing Mozilla's CA Bundle."
category = "main"
optional = false
python-versions = ">=3.6"

[[package]]
name = "cffi"
version = "1.15.1"
description = "Foreign Function Interface for Python calling C code."
category = "main"
optional = false
python-versions = "*"

[package.dependencies]
pycparser = "*"

[[package]]
name = "charset-normalizer"
version = "2.1.0"
description = "The Real First Universal Charset Detector. Open, modern and actively maintained alternative to Chardet."
category = "main"
optional = false
python-versions = ">=3.6.0"

[package.extras]
unicode_backport = ["unicodedata2"]

[[package]]
name = "confluent-kafka"
version = "1.9.2"
description = "Confluent's Python client for Apache Kafka"
category = "main"
optional = false
python-versions = "*"

[package.extras]
schema-registry = ["requests"]
protobuf = ["requests", "protobuf"]
json = ["pyrsistent", "pyrsistent (==0.16.1)", "requests", "jsonschema"]
doc = ["fastavro (>=1.0)", "fastavro (>=0.23.0,<1.0)", "requests", "avro (==1.10.0)", "sphinx-rtd-theme", "sphinx"]
dev = ["pytest", "fastavro (>=1.0)", "fastavro (>=0.23.0,<1.0)", "pytest (==4.6.4)", "requests", "avro (==1.10.0)", "flake8", "pytest-timeout"]
avro = ["fastavro (>=1.0)", "fastavro (>=0.23.0,<1.0)", "requests", "avro (==1.10.0)"]

[[package]]
name = "cryptography"
version = "37.0.4"
description = "cryptography is a package which provides cryptographic recipes and primitives to Python developers."
category = "main"
optional = false
python-versions = ">=3.6"

[package.dependencies]
cffi = ">=1.12"

[package.extras]
docs = ["sphinx (>=1.6.5,!=1.8.0,!=3.1.0,!=3.1.1)", "sphinx-rtd-theme"]
docstest = ["pyenchant (>=1.6.11)", "twine (>=1.12.0)", "sphinxcontrib-spelling (>=4.0.1)"]
pep8test = ["black", "flake8", "flake8-import-order", "pep8-naming"]
sdist = ["setuptools_rust (>=0.11.4)"]
ssh = ["bcrypt (>=3.1.5)"]
test = ["pytest (>=6.2.0)", "pytest-benchmark", "pytest-cov", "pytest-subtests", "pytest-xdist", "pretend", "iso8601", "pytz", "hypothesis (>=1.11.4,!=3.79.2)"]

[[package]]
name = "flake8"
version = "5.0.4"
description = "the modular source code checker: pep8 pyflakes and co"
category = "dev"
optional = false
python-versions = ">=3.6.1"

[package.dependencies]
mccabe = ">=0.7.0,<0.8.0"
pycodestyle = ">=2.9.0,<2.10.0"
pyflakes = ">=2.5.0,<2.6.0"

[[package]]
name = "gcn-kafka"
version = "0.2.0"
description = "Kafka client for NASA's General Coordinates Network (GCN)"
category = "main"
optional = false
python-versions = "*"

[package.dependencies]
authlib = "*"
certifi = "*"
confluent-kafka = ">=1.6.1"
requests = "*"

[package.extras]
test = ["pytest"]

[[package]]
name = "idna"
version = "3.3"
description = "Internationalized Domain Names in Applications (IDNA)"
category = "main"
optional = false
python-versions = ">=3.5"

[[package]]
name = "jmespath"
version = "1.0.1"
description = "JSON Matching Expressions"
category = "main"
optional = false
python-versions = ">=3.7"

[[package]]
name = "mccabe"
version = "0.7.0"
description = "McCabe checker, plugin for flake8"
category = "dev"
optional = false
python-versions = ">=3.6"

[[package]]
name = "pycodestyle"
version = "2.9.1"
description = "Python style guide checker"
category = "dev"
optional = false
python-versions = ">=3.6"

[[package]]
name = "pycparser"
version = "2.21"
description = "C parser in Python"
category = "main"
optional = false
python-versions = ">=2.7, !=3.0.*, !=3.1.*, !=3.2.*, !=3.3.*"

[[package]]
name = "pyflakes"
version = "2.5.0"
description = "passive checker of Python programs"
category = "dev"
optional = false
python-versions = ">=3.6"

[[package]]
name = "python-dateutil"
version = "2.8.2"
description = "Extensions to the standard Python datetime module"
category = "main"
optional = false
python-versions = "!=3.0.*,!=3.1.*,!=3.2.*,>=2.7"

[package.dependencies]
six = ">=1.5"

[[package]]
name = "ratelimit"
version = "2.2.1"
description = "API rate limit decorator"
category = "main"
optional = false
python-versions = "*"

[[package]]
name = "requests"
version = "2.28.1"
description = "Python HTTP for Humans."
category = "main"
optional = false
python-versions = ">=3.7, <4"

[package.dependencies]
certifi = ">=2017.4.17"
charset-normalizer = ">=2,<3"
idna = ">=2.5,<4"
urllib3 = ">=1.21.1,<1.27"

[package.extras]
use_chardet_on_py3 = ["chardet (>=3.0.2,<6)"]
socks = ["PySocks (>=1.5.6,!=1.5.7)"]

[[package]]
name = "s3transfer"
version = "0.6.0"
description = "An Amazon S3 Transfer Manager"
category = "main"
optional = false
python-versions = ">= 3.7"

[package.dependencies]
botocore = ">=1.12.36,<2.0a.0"

[package.extras]
crt = ["botocore[crt] (>=1.20.29,<2.0a.0)"]

[[package]]
name = "six"
version = "1.16.0"
description = "Python 2 and 3 compatibility utilities"
category = "main"
optional = false
python-versions = ">=2.7, !=3.0.*, !=3.1.*, !=3.2.*"

[[package]]
name = "urllib3"
version = "1.26.11"
description = "HTTP library with thread-safe connection pooling, file post, and more."
category = "main"
optional = false
python-versions = ">=2.7, !=3.0.*, !=3.1.*, !=3.2.*, !=3.3.*, !=3.4.*, !=3.5.*, <4"

[package.extras]
socks = ["PySocks (>=1.5.6,!=1.5.7,<2.0)"]
secure = ["ipaddress", "certifi", "idna (>=2.0.0)", "cryptography (>=1.3.4)", "pyOpenSSL (>=0.14)"]
brotli = ["brotlipy (>=0.6.0)", "brotli (>=1.0.9)", "brotlicffi (>=0.8.0)"]

[metadata]
lock-version = "1.1"
python-versions = "^3.9"
content-hash = "b76504659c8a8ae841609ba7bcb9ccce1b99a0e75c85ba906ad74861c63a6851"

[metadata.files]
authlib = [
    {file = "Authlib-1.0.1-py2.py3-none-any.whl", hash = "sha256:1286e2d5ef5bfe5a11cc2d0a0d1031f0393f6ce4d61f5121cfe87fa0054e98bd"},
    {file = "Authlib-1.0.1.tar.gz", hash = "sha256:6e74a4846ac36dfc882b3cc2fbd3d9eb410a627f2f2dc11771276655345223b1"},
]
backoff = [
    {file = "backoff-2.1.2-py3-none-any.whl", hash = "sha256:b135e6d7c7513ba2bfd6895bc32bc8c66c6f3b0279b4c6cd866053cfd7d3126b"},
    {file = "backoff-2.1.2.tar.gz", hash = "sha256:407f1bc0f22723648a8880821b935ce5df8475cf04f7b6b5017ae264d30f6069"},
]
boto3 = [
<<<<<<< HEAD
    {file = "boto3-1.24.52-py3-none-any.whl", hash = "sha256:3e7664515a2228e695489600412644f59df4eb56202c5b4acab24f4d65e6e7c0"},
    {file = "boto3-1.24.52.tar.gz", hash = "sha256:95a1f54b5cf5e09b81f5ee79f3704977951605683fa1aafa86438bedd1f22507"},
]
botocore = [
    {file = "botocore-1.27.52-py3-none-any.whl", hash = "sha256:31d1379ceebcbb572f3040901d76b91e9147c3be6523957a5f4da26ac0ba8ff2"},
    {file = "botocore-1.27.52.tar.gz", hash = "sha256:30b1f14dec9a58995d7921893beaf3ce2f3289658ea2e7449a900b0c58d154b5"},
=======
    {file = "boto3-1.24.51-py3-none-any.whl", hash = "sha256:0f1689e487ea093be8a124cd5e9766cfcf2c153fc2af295c3853c5b63e2a73ed"},
    {file = "boto3-1.24.51.tar.gz", hash = "sha256:ca8352b4af67cf15a8f399f71dfc31c6a0e5a7725afcf299c50aaaaa9f1e6782"},
]
botocore = [
    {file = "botocore-1.27.51-py3-none-any.whl", hash = "sha256:4ba1678bc78fbdac9a7e1c010b057ad9ed96dc6534d1c82718af08d746b652ed"},
    {file = "botocore-1.27.51.tar.gz", hash = "sha256:328d2baca30e66016acdf9ad3c5e6fa6522fca249f54c5affce8774c0faa564f"},
>>>>>>> 374c4cdb
]
certifi = [
    {file = "certifi-2022.6.15-py3-none-any.whl", hash = "sha256:fe86415d55e84719d75f8b69414f6438ac3547d2078ab91b67e779ef69378412"},
    {file = "certifi-2022.6.15.tar.gz", hash = "sha256:84c85a9078b11105f04f3036a9482ae10e4621616db313fe045dd24743a0820d"},
]
cffi = [
    {file = "cffi-1.15.1-cp27-cp27m-macosx_10_9_x86_64.whl", hash = "sha256:a66d3508133af6e8548451b25058d5812812ec3798c886bf38ed24a98216fab2"},
    {file = "cffi-1.15.1-cp27-cp27m-manylinux1_i686.whl", hash = "sha256:470c103ae716238bbe698d67ad020e1db9d9dba34fa5a899b5e21577e6d52ed2"},
    {file = "cffi-1.15.1-cp27-cp27m-manylinux1_x86_64.whl", hash = "sha256:9ad5db27f9cabae298d151c85cf2bad1d359a1b9c686a275df03385758e2f914"},
    {file = "cffi-1.15.1-cp27-cp27m-win32.whl", hash = "sha256:b3bbeb01c2b273cca1e1e0c5df57f12dce9a4dd331b4fa1635b8bec26350bde3"},
    {file = "cffi-1.15.1-cp27-cp27m-win_amd64.whl", hash = "sha256:e00b098126fd45523dd056d2efba6c5a63b71ffe9f2bbe1a4fe1716e1d0c331e"},
    {file = "cffi-1.15.1-cp27-cp27mu-manylinux1_i686.whl", hash = "sha256:d61f4695e6c866a23a21acab0509af1cdfd2c013cf256bbf5b6b5e2695827162"},
    {file = "cffi-1.15.1-cp27-cp27mu-manylinux1_x86_64.whl", hash = "sha256:ed9cb427ba5504c1dc15ede7d516b84757c3e3d7868ccc85121d9310d27eed0b"},
    {file = "cffi-1.15.1-cp310-cp310-macosx_10_9_x86_64.whl", hash = "sha256:39d39875251ca8f612b6f33e6b1195af86d1b3e60086068be9cc053aa4376e21"},
    {file = "cffi-1.15.1-cp310-cp310-macosx_11_0_arm64.whl", hash = "sha256:285d29981935eb726a4399badae8f0ffdff4f5050eaa6d0cfc3f64b857b77185"},
    {file = "cffi-1.15.1-cp310-cp310-manylinux_2_12_i686.manylinux2010_i686.manylinux_2_17_i686.manylinux2014_i686.whl", hash = "sha256:3eb6971dcff08619f8d91607cfc726518b6fa2a9eba42856be181c6d0d9515fd"},
    {file = "cffi-1.15.1-cp310-cp310-manylinux_2_17_aarch64.manylinux2014_aarch64.whl", hash = "sha256:21157295583fe8943475029ed5abdcf71eb3911894724e360acff1d61c1d54bc"},
    {file = "cffi-1.15.1-cp310-cp310-manylinux_2_17_ppc64le.manylinux2014_ppc64le.whl", hash = "sha256:5635bd9cb9731e6d4a1132a498dd34f764034a8ce60cef4f5319c0541159392f"},
    {file = "cffi-1.15.1-cp310-cp310-manylinux_2_17_s390x.manylinux2014_s390x.whl", hash = "sha256:2012c72d854c2d03e45d06ae57f40d78e5770d252f195b93f581acf3ba44496e"},
    {file = "cffi-1.15.1-cp310-cp310-manylinux_2_17_x86_64.manylinux2014_x86_64.whl", hash = "sha256:dd86c085fae2efd48ac91dd7ccffcfc0571387fe1193d33b6394db7ef31fe2a4"},
    {file = "cffi-1.15.1-cp310-cp310-musllinux_1_1_i686.whl", hash = "sha256:fa6693661a4c91757f4412306191b6dc88c1703f780c8234035eac011922bc01"},
    {file = "cffi-1.15.1-cp310-cp310-musllinux_1_1_x86_64.whl", hash = "sha256:59c0b02d0a6c384d453fece7566d1c7e6b7bae4fc5874ef2ef46d56776d61c9e"},
    {file = "cffi-1.15.1-cp310-cp310-win32.whl", hash = "sha256:cba9d6b9a7d64d4bd46167096fc9d2f835e25d7e4c121fb2ddfc6528fb0413b2"},
    {file = "cffi-1.15.1-cp310-cp310-win_amd64.whl", hash = "sha256:ce4bcc037df4fc5e3d184794f27bdaab018943698f4ca31630bc7f84a7b69c6d"},
    {file = "cffi-1.15.1-cp311-cp311-macosx_10_9_x86_64.whl", hash = "sha256:3d08afd128ddaa624a48cf2b859afef385b720bb4b43df214f85616922e6a5ac"},
    {file = "cffi-1.15.1-cp311-cp311-macosx_11_0_arm64.whl", hash = "sha256:3799aecf2e17cf585d977b780ce79ff0dc9b78d799fc694221ce814c2c19db83"},
    {file = "cffi-1.15.1-cp311-cp311-manylinux_2_12_i686.manylinux2010_i686.manylinux_2_17_i686.manylinux2014_i686.whl", hash = "sha256:a591fe9e525846e4d154205572a029f653ada1a78b93697f3b5a8f1f2bc055b9"},
    {file = "cffi-1.15.1-cp311-cp311-manylinux_2_17_aarch64.manylinux2014_aarch64.whl", hash = "sha256:3548db281cd7d2561c9ad9984681c95f7b0e38881201e157833a2342c30d5e8c"},
    {file = "cffi-1.15.1-cp311-cp311-manylinux_2_17_ppc64le.manylinux2014_ppc64le.whl", hash = "sha256:91fc98adde3d7881af9b59ed0294046f3806221863722ba7d8d120c575314325"},
    {file = "cffi-1.15.1-cp311-cp311-manylinux_2_17_x86_64.manylinux2014_x86_64.whl", hash = "sha256:94411f22c3985acaec6f83c6df553f2dbe17b698cc7f8ae751ff2237d96b9e3c"},
    {file = "cffi-1.15.1-cp311-cp311-musllinux_1_1_i686.whl", hash = "sha256:03425bdae262c76aad70202debd780501fabeaca237cdfddc008987c0e0f59ef"},
    {file = "cffi-1.15.1-cp311-cp311-musllinux_1_1_x86_64.whl", hash = "sha256:cc4d65aeeaa04136a12677d3dd0b1c0c94dc43abac5860ab33cceb42b801c1e8"},
    {file = "cffi-1.15.1-cp311-cp311-win32.whl", hash = "sha256:a0f100c8912c114ff53e1202d0078b425bee3649ae34d7b070e9697f93c5d52d"},
    {file = "cffi-1.15.1-cp311-cp311-win_amd64.whl", hash = "sha256:04ed324bda3cda42b9b695d51bb7d54b680b9719cfab04227cdd1e04e5de3104"},
    {file = "cffi-1.15.1-cp36-cp36m-macosx_10_9_x86_64.whl", hash = "sha256:50a74364d85fd319352182ef59c5c790484a336f6db772c1a9231f1c3ed0cbd7"},
    {file = "cffi-1.15.1-cp36-cp36m-manylinux_2_17_aarch64.manylinux2014_aarch64.whl", hash = "sha256:e263d77ee3dd201c3a142934a086a4450861778baaeeb45db4591ef65550b0a6"},
    {file = "cffi-1.15.1-cp36-cp36m-manylinux_2_17_ppc64le.manylinux2014_ppc64le.whl", hash = "sha256:cec7d9412a9102bdc577382c3929b337320c4c4c4849f2c5cdd14d7368c5562d"},
    {file = "cffi-1.15.1-cp36-cp36m-manylinux_2_17_s390x.manylinux2014_s390x.whl", hash = "sha256:4289fc34b2f5316fbb762d75362931e351941fa95fa18789191b33fc4cf9504a"},
    {file = "cffi-1.15.1-cp36-cp36m-manylinux_2_5_i686.manylinux1_i686.whl", hash = "sha256:173379135477dc8cac4bc58f45db08ab45d228b3363adb7af79436135d028405"},
    {file = "cffi-1.15.1-cp36-cp36m-manylinux_2_5_x86_64.manylinux1_x86_64.whl", hash = "sha256:6975a3fac6bc83c4a65c9f9fcab9e47019a11d3d2cf7f3c0d03431bf145a941e"},
    {file = "cffi-1.15.1-cp36-cp36m-win32.whl", hash = "sha256:2470043b93ff09bf8fb1d46d1cb756ce6132c54826661a32d4e4d132e1977adf"},
    {file = "cffi-1.15.1-cp36-cp36m-win_amd64.whl", hash = "sha256:30d78fbc8ebf9c92c9b7823ee18eb92f2e6ef79b45ac84db507f52fbe3ec4497"},
    {file = "cffi-1.15.1-cp37-cp37m-macosx_10_9_x86_64.whl", hash = "sha256:198caafb44239b60e252492445da556afafc7d1e3ab7a1fb3f0584ef6d742375"},
    {file = "cffi-1.15.1-cp37-cp37m-manylinux_2_12_i686.manylinux2010_i686.manylinux_2_17_i686.manylinux2014_i686.whl", hash = "sha256:5ef34d190326c3b1f822a5b7a45f6c4535e2f47ed06fec77d3d799c450b2651e"},
    {file = "cffi-1.15.1-cp37-cp37m-manylinux_2_17_aarch64.manylinux2014_aarch64.whl", hash = "sha256:8102eaf27e1e448db915d08afa8b41d6c7ca7a04b7d73af6514df10a3e74bd82"},
    {file = "cffi-1.15.1-cp37-cp37m-manylinux_2_17_ppc64le.manylinux2014_ppc64le.whl", hash = "sha256:5df2768244d19ab7f60546d0c7c63ce1581f7af8b5de3eb3004b9b6fc8a9f84b"},
    {file = "cffi-1.15.1-cp37-cp37m-manylinux_2_17_s390x.manylinux2014_s390x.whl", hash = "sha256:a8c4917bd7ad33e8eb21e9a5bbba979b49d9a97acb3a803092cbc1133e20343c"},
    {file = "cffi-1.15.1-cp37-cp37m-manylinux_2_17_x86_64.manylinux2014_x86_64.whl", hash = "sha256:0e2642fe3142e4cc4af0799748233ad6da94c62a8bec3a6648bf8ee68b1c7426"},
    {file = "cffi-1.15.1-cp37-cp37m-win32.whl", hash = "sha256:e229a521186c75c8ad9490854fd8bbdd9a0c9aa3a524326b55be83b54d4e0ad9"},
    {file = "cffi-1.15.1-cp37-cp37m-win_amd64.whl", hash = "sha256:a0b71b1b8fbf2b96e41c4d990244165e2c9be83d54962a9a1d118fd8657d2045"},
    {file = "cffi-1.15.1-cp38-cp38-macosx_10_9_x86_64.whl", hash = "sha256:320dab6e7cb2eacdf0e658569d2575c4dad258c0fcc794f46215e1e39f90f2c3"},
    {file = "cffi-1.15.1-cp38-cp38-manylinux_2_12_i686.manylinux2010_i686.manylinux_2_17_i686.manylinux2014_i686.whl", hash = "sha256:1e74c6b51a9ed6589199c787bf5f9875612ca4a8a0785fb2d4a84429badaf22a"},
    {file = "cffi-1.15.1-cp38-cp38-manylinux_2_17_aarch64.manylinux2014_aarch64.whl", hash = "sha256:a5c84c68147988265e60416b57fc83425a78058853509c1b0629c180094904a5"},
    {file = "cffi-1.15.1-cp38-cp38-manylinux_2_17_ppc64le.manylinux2014_ppc64le.whl", hash = "sha256:3b926aa83d1edb5aa5b427b4053dc420ec295a08e40911296b9eb1b6170f6cca"},
    {file = "cffi-1.15.1-cp38-cp38-manylinux_2_17_s390x.manylinux2014_s390x.whl", hash = "sha256:87c450779d0914f2861b8526e035c5e6da0a3199d8f1add1a665e1cbc6fc6d02"},
    {file = "cffi-1.15.1-cp38-cp38-manylinux_2_17_x86_64.manylinux2014_x86_64.whl", hash = "sha256:4f2c9f67e9821cad2e5f480bc8d83b8742896f1242dba247911072d4fa94c192"},
    {file = "cffi-1.15.1-cp38-cp38-win32.whl", hash = "sha256:8b7ee99e510d7b66cdb6c593f21c043c248537a32e0bedf02e01e9553a172314"},
    {file = "cffi-1.15.1-cp38-cp38-win_amd64.whl", hash = "sha256:00a9ed42e88df81ffae7a8ab6d9356b371399b91dbdf0c3cb1e84c03a13aceb5"},
    {file = "cffi-1.15.1-cp39-cp39-macosx_10_9_x86_64.whl", hash = "sha256:54a2db7b78338edd780e7ef7f9f6c442500fb0d41a5a4ea24fff1c929d5af585"},
    {file = "cffi-1.15.1-cp39-cp39-macosx_11_0_arm64.whl", hash = "sha256:fcd131dd944808b5bdb38e6f5b53013c5aa4f334c5cad0c72742f6eba4b73db0"},
    {file = "cffi-1.15.1-cp39-cp39-manylinux_2_12_i686.manylinux2010_i686.manylinux_2_17_i686.manylinux2014_i686.whl", hash = "sha256:7473e861101c9e72452f9bf8acb984947aa1661a7704553a9f6e4baa5ba64415"},
    {file = "cffi-1.15.1-cp39-cp39-manylinux_2_17_aarch64.manylinux2014_aarch64.whl", hash = "sha256:6c9a799e985904922a4d207a94eae35c78ebae90e128f0c4e521ce339396be9d"},
    {file = "cffi-1.15.1-cp39-cp39-manylinux_2_17_ppc64le.manylinux2014_ppc64le.whl", hash = "sha256:3bcde07039e586f91b45c88f8583ea7cf7a0770df3a1649627bf598332cb6984"},
    {file = "cffi-1.15.1-cp39-cp39-manylinux_2_17_s390x.manylinux2014_s390x.whl", hash = "sha256:33ab79603146aace82c2427da5ca6e58f2b3f2fb5da893ceac0c42218a40be35"},
    {file = "cffi-1.15.1-cp39-cp39-manylinux_2_17_x86_64.manylinux2014_x86_64.whl", hash = "sha256:5d598b938678ebf3c67377cdd45e09d431369c3b1a5b331058c338e201f12b27"},
    {file = "cffi-1.15.1-cp39-cp39-musllinux_1_1_i686.whl", hash = "sha256:db0fbb9c62743ce59a9ff687eb5f4afbe77e5e8403d6697f7446e5f609976f76"},
    {file = "cffi-1.15.1-cp39-cp39-musllinux_1_1_x86_64.whl", hash = "sha256:98d85c6a2bef81588d9227dde12db8a7f47f639f4a17c9ae08e773aa9c697bf3"},
    {file = "cffi-1.15.1-cp39-cp39-win32.whl", hash = "sha256:40f4774f5a9d4f5e344f31a32b5096977b5d48560c5592e2f3d2c4374bd543ee"},
    {file = "cffi-1.15.1-cp39-cp39-win_amd64.whl", hash = "sha256:70df4e3b545a17496c9b3f41f5115e69a4f2e77e94e1d2a8e1070bc0c38c8a3c"},
    {file = "cffi-1.15.1.tar.gz", hash = "sha256:d400bfb9a37b1351253cb402671cea7e89bdecc294e8016a707f6d1d8ac934f9"},
]
charset-normalizer = [
    {file = "charset-normalizer-2.1.0.tar.gz", hash = "sha256:575e708016ff3a5e3681541cb9d79312c416835686d054a23accb873b254f413"},
    {file = "charset_normalizer-2.1.0-py3-none-any.whl", hash = "sha256:5189b6f22b01957427f35b6a08d9a0bc45b46d3788ef5a92e978433c7a35f8a5"},
]
confluent-kafka = [
    {file = "confluent-kafka-1.9.2.tar.gz", hash = "sha256:2fb97bd25d436bd59fe079885aa77a3a2f23cface9c6359d4700053665849262"},
    {file = "confluent_kafka-1.9.2-cp310-cp310-macosx_10_9_x86_64.whl", hash = "sha256:ff08b9f978f8b37f2961614a68f9fdb4fabd10cdd940234e80200806d93a1c30"},
    {file = "confluent_kafka-1.9.2-cp310-cp310-macosx_11_0_arm64.whl", hash = "sha256:4d6bfcc352cd608fcf325037b4425c0edaeae0c6a5439423a865110b59f897e9"},
    {file = "confluent_kafka-1.9.2-cp310-cp310-manylinux_2_17_x86_64.manylinux2014_x86_64.whl", hash = "sha256:f970a2c6d22c934ea68d645abcc96056ecb107489f28a38b2171f65655b7e41f"},
    {file = "confluent_kafka-1.9.2-cp310-cp310-win32.whl", hash = "sha256:e9107767cc9240cbf9b5c0fdded5eeead86a1690d1c15de6cbbdcc9d7e3b1962"},
    {file = "confluent_kafka-1.9.2-cp310-cp310-win_amd64.whl", hash = "sha256:24872e3e427b16f77461ae7e6cf48f9c5c03c06884ac51bad179580a4dd29145"},
    {file = "confluent_kafka-1.9.2-cp36-cp36m-macosx_10_9_x86_64.whl", hash = "sha256:be7b37020f614017d8a047565b3fb61ceef9c30a9ee093f9373d06a4c32068ae"},
    {file = "confluent_kafka-1.9.2-cp36-cp36m-manylinux_2_17_x86_64.manylinux2014_x86_64.whl", hash = "sha256:7e6592533b3f8cfbc086ea2d472058f10e5f6a04a388edca01773285c63284b4"},
    {file = "confluent_kafka-1.9.2-cp36-cp36m-win32.whl", hash = "sha256:344a7fec57d3348002392a7bd5cf66fb9dbe4a103e81636037cccd6fff944e28"},
    {file = "confluent_kafka-1.9.2-cp36-cp36m-win_amd64.whl", hash = "sha256:5b24587b30a4d288a7b1c5cc756ee707fc1293fa28454f8db40267ed9d7e73c8"},
    {file = "confluent_kafka-1.9.2-cp37-cp37m-macosx_10_9_x86_64.whl", hash = "sha256:d0cbf8e7510497afd651e134bccb9d579aa90234e45734046fcb6b752d2ee312"},
    {file = "confluent_kafka-1.9.2-cp37-cp37m-manylinux_2_17_x86_64.manylinux2014_x86_64.whl", hash = "sha256:d036bf5e1d7cb3743125d7caf62b1a23b12e403de240144b6117ddbb8f815a33"},
    {file = "confluent_kafka-1.9.2-cp37-cp37m-win32.whl", hash = "sha256:6ab745babc33a864e3ca3a2659c005ed52503e39936fff5812eeb21920009c8b"},
    {file = "confluent_kafka-1.9.2-cp37-cp37m-win_amd64.whl", hash = "sha256:3207c76d1510571cbda85560c293dec5f8d6645103b3f471abab5c83e51a7ccd"},
    {file = "confluent_kafka-1.9.2-cp38-cp38-macosx_10_9_x86_64.whl", hash = "sha256:bef263b6d78a3e63399e1b82cc07cbb30af762884df96a369cba0e1011405344"},
    {file = "confluent_kafka-1.9.2-cp38-cp38-macosx_11_0_arm64.whl", hash = "sha256:382739e499deaf488459c2307ebcc0e9b3653340801d6053c207c84ad710ee8d"},
    {file = "confluent_kafka-1.9.2-cp38-cp38-manylinux_2_17_x86_64.manylinux2014_x86_64.whl", hash = "sha256:ff4d1557b7fb72e752c36205a344863b8f4f23b3a834780fc36eb7ebde614de7"},
    {file = "confluent_kafka-1.9.2-cp38-cp38-win32.whl", hash = "sha256:c4b7c4d0b647952d2b506948131d6e7e1c42ccb16aac8e3e52369c16b94e7215"},
    {file = "confluent_kafka-1.9.2-cp38-cp38-win_amd64.whl", hash = "sha256:d533ea0e527122f177943ee35eb356b8d9f7af35fe357e0cdc0514d95804aaea"},
    {file = "confluent_kafka-1.9.2-cp39-cp39-macosx_10_9_x86_64.whl", hash = "sha256:4f27ddf7daf630a95e1d7dfddd0c8cf8a7755c9567dc9851bf2e74c22f34af42"},
    {file = "confluent_kafka-1.9.2-cp39-cp39-macosx_11_0_arm64.whl", hash = "sha256:e41b9313c44f54a3cd29b0e95fa32a8e685edaa9287b338f59530b21ebc0b453"},
    {file = "confluent_kafka-1.9.2-cp39-cp39-manylinux_2_17_x86_64.manylinux2014_x86_64.whl", hash = "sha256:fe31b3b6930d67380df371f5088950f93da5fac580cde3bedb35f992b2498e1b"},
    {file = "confluent_kafka-1.9.2-cp39-cp39-win32.whl", hash = "sha256:b9ad6ad9d58c2735129f94f044b2236d7de87d77a101c8c630363add12d62a4a"},
    {file = "confluent_kafka-1.9.2-cp39-cp39-win_amd64.whl", hash = "sha256:f96033c335da26ea1716ab9adfce459c211b023ca09528f958fb28bf099fc0df"},
]
cryptography = [
    {file = "cryptography-37.0.4-cp36-abi3-macosx_10_10_universal2.whl", hash = "sha256:549153378611c0cca1042f20fd9c5030d37a72f634c9326e225c9f666d472884"},
    {file = "cryptography-37.0.4-cp36-abi3-macosx_10_10_x86_64.whl", hash = "sha256:a958c52505c8adf0d3822703078580d2c0456dd1d27fabfb6f76fe63d2971cd6"},
    {file = "cryptography-37.0.4-cp36-abi3-manylinux_2_12_x86_64.manylinux2010_x86_64.whl", hash = "sha256:f721d1885ecae9078c3f6bbe8a88bc0786b6e749bf32ccec1ef2b18929a05046"},
    {file = "cryptography-37.0.4-cp36-abi3-manylinux_2_17_aarch64.manylinux2014_aarch64.manylinux_2_24_aarch64.whl", hash = "sha256:3d41b965b3380f10e4611dbae366f6dc3cefc7c9ac4e8842a806b9672ae9add5"},
    {file = "cryptography-37.0.4-cp36-abi3-manylinux_2_17_aarch64.manylinux2014_aarch64.whl", hash = "sha256:80f49023dd13ba35f7c34072fa17f604d2f19bf0989f292cedf7ab5770b87a0b"},
    {file = "cryptography-37.0.4-cp36-abi3-manylinux_2_17_x86_64.manylinux2014_x86_64.whl", hash = "sha256:f2dcb0b3b63afb6df7fd94ec6fbddac81b5492513f7b0436210d390c14d46ee8"},
    {file = "cryptography-37.0.4-cp36-abi3-manylinux_2_24_x86_64.whl", hash = "sha256:b7f8dd0d4c1f21759695c05a5ec8536c12f31611541f8904083f3dc582604280"},
    {file = "cryptography-37.0.4-cp36-abi3-musllinux_1_1_aarch64.whl", hash = "sha256:30788e070800fec9bbcf9faa71ea6d8068f5136f60029759fd8c3efec3c9dcb3"},
    {file = "cryptography-37.0.4-cp36-abi3-musllinux_1_1_x86_64.whl", hash = "sha256:190f82f3e87033821828f60787cfa42bff98404483577b591429ed99bed39d59"},
    {file = "cryptography-37.0.4-cp36-abi3-win32.whl", hash = "sha256:b62439d7cd1222f3da897e9a9fe53bbf5c104fff4d60893ad1355d4c14a24157"},
    {file = "cryptography-37.0.4-cp36-abi3-win_amd64.whl", hash = "sha256:f7a6de3e98771e183645181b3627e2563dcde3ce94a9e42a3f427d2255190327"},
    {file = "cryptography-37.0.4-pp37-pypy37_pp73-manylinux_2_17_x86_64.manylinux2014_x86_64.whl", hash = "sha256:6bc95ed67b6741b2607298f9ea4932ff157e570ef456ef7ff0ef4884a134cc4b"},
    {file = "cryptography-37.0.4-pp37-pypy37_pp73-manylinux_2_24_x86_64.whl", hash = "sha256:f8c0a6e9e1dd3eb0414ba320f85da6b0dcbd543126e30fcc546e7372a7fbf3b9"},
    {file = "cryptography-37.0.4-pp38-pypy38_pp73-macosx_10_10_x86_64.whl", hash = "sha256:e007f052ed10cc316df59bc90fbb7ff7950d7e2919c9757fd42a2b8ecf8a5f67"},
    {file = "cryptography-37.0.4-pp38-pypy38_pp73-manylinux_2_17_x86_64.manylinux2014_x86_64.whl", hash = "sha256:7bc997818309f56c0038a33b8da5c0bfbb3f1f067f315f9abd6fc07ad359398d"},
    {file = "cryptography-37.0.4-pp38-pypy38_pp73-manylinux_2_24_x86_64.whl", hash = "sha256:d204833f3c8a33bbe11eda63a54b1aad7aa7456ed769a982f21ec599ba5fa282"},
    {file = "cryptography-37.0.4-pp38-pypy38_pp73-win_amd64.whl", hash = "sha256:75976c217f10d48a8b5a8de3d70c454c249e4b91851f6838a4e48b8f41eb71aa"},
    {file = "cryptography-37.0.4-pp39-pypy39_pp73-macosx_10_10_x86_64.whl", hash = "sha256:7099a8d55cd49b737ffc99c17de504f2257e3787e02abe6d1a6d136574873441"},
    {file = "cryptography-37.0.4-pp39-pypy39_pp73-manylinux_2_17_x86_64.manylinux2014_x86_64.whl", hash = "sha256:2be53f9f5505673eeda5f2736bea736c40f051a739bfae2f92d18aed1eb54596"},
    {file = "cryptography-37.0.4-pp39-pypy39_pp73-manylinux_2_24_x86_64.whl", hash = "sha256:91ce48d35f4e3d3f1d83e29ef4a9267246e6a3be51864a5b7d2247d5086fa99a"},
    {file = "cryptography-37.0.4-pp39-pypy39_pp73-win_amd64.whl", hash = "sha256:4c590ec31550a724ef893c50f9a97a0c14e9c851c85621c5650d699a7b88f7ab"},
    {file = "cryptography-37.0.4.tar.gz", hash = "sha256:63f9c17c0e2474ccbebc9302ce2f07b55b3b3fcb211ded18a42d5764f5c10a82"},
]
flake8 = [
    {file = "flake8-5.0.4-py2.py3-none-any.whl", hash = "sha256:7a1cf6b73744f5806ab95e526f6f0d8c01c66d7bbe349562d22dfca20610b248"},
    {file = "flake8-5.0.4.tar.gz", hash = "sha256:6fbe320aad8d6b95cec8b8e47bc933004678dc63095be98528b7bdd2a9f510db"},
]
gcn-kafka = [
    {file = "gcn-kafka-0.2.0.tar.gz", hash = "sha256:bc29f33cafe88728b58ca9c7ef617c2f10001c18502950b3d6e3f668e4175c81"},
    {file = "gcn_kafka-0.2.0-py3-none-any.whl", hash = "sha256:077871bacc455a7a10a31c4d80f9cce1cdb41660156846bd41fc358d77f3234e"},
]
idna = [
    {file = "idna-3.3-py3-none-any.whl", hash = "sha256:84d9dd047ffa80596e0f246e2eab0b391788b0503584e8945f2368256d2735ff"},
    {file = "idna-3.3.tar.gz", hash = "sha256:9d643ff0a55b762d5cdb124b8eaa99c66322e2157b69160bc32796e824360e6d"},
]
jmespath = [
    {file = "jmespath-1.0.1-py3-none-any.whl", hash = "sha256:02e2e4cc71b5bcab88332eebf907519190dd9e6e82107fa7f83b1003a6252980"},
    {file = "jmespath-1.0.1.tar.gz", hash = "sha256:90261b206d6defd58fdd5e85f478bf633a2901798906be2ad389150c5c60edbe"},
]
mccabe = [
    {file = "mccabe-0.7.0-py2.py3-none-any.whl", hash = "sha256:6c2d30ab6be0e4a46919781807b4f0d834ebdd6c6e3dca0bda5a15f863427b6e"},
    {file = "mccabe-0.7.0.tar.gz", hash = "sha256:348e0240c33b60bbdf4e523192ef919f28cb2c3d7d5c7794f74009290f236325"},
]
pycodestyle = [
    {file = "pycodestyle-2.9.1-py2.py3-none-any.whl", hash = "sha256:d1735fc58b418fd7c5f658d28d943854f8a849b01a5d0a1e6f3f3fdd0166804b"},
    {file = "pycodestyle-2.9.1.tar.gz", hash = "sha256:2c9607871d58c76354b697b42f5d57e1ada7d261c261efac224b664affdc5785"},
]
pycparser = [
    {file = "pycparser-2.21-py2.py3-none-any.whl", hash = "sha256:8ee45429555515e1f6b185e78100aea234072576aa43ab53aefcae078162fca9"},
    {file = "pycparser-2.21.tar.gz", hash = "sha256:e644fdec12f7872f86c58ff790da456218b10f863970249516d60a5eaca77206"},
]
pyflakes = [
    {file = "pyflakes-2.5.0-py2.py3-none-any.whl", hash = "sha256:4579f67d887f804e67edb544428f264b7b24f435b263c4614f384135cea553d2"},
    {file = "pyflakes-2.5.0.tar.gz", hash = "sha256:491feb020dca48ccc562a8c0cbe8df07ee13078df59813b83959cbdada312ea3"},
]
python-dateutil = [
    {file = "python-dateutil-2.8.2.tar.gz", hash = "sha256:0123cacc1627ae19ddf3c27a5de5bd67ee4586fbdd6440d9748f8abb483d3e86"},
    {file = "python_dateutil-2.8.2-py2.py3-none-any.whl", hash = "sha256:961d03dc3453ebbc59dbdea9e4e11c5651520a876d0f4db161e8674aae935da9"},
]
ratelimit = [
    {file = "ratelimit-2.2.1.tar.gz", hash = "sha256:af8a9b64b821529aca09ebaf6d8d279100d766f19e90b5059ac6a718ca6dee42"},
]
requests = [
    {file = "requests-2.28.1-py3-none-any.whl", hash = "sha256:8fefa2a1a1365bf5520aac41836fbee479da67864514bdb821f31ce07ce65349"},
    {file = "requests-2.28.1.tar.gz", hash = "sha256:7c5599b102feddaa661c826c56ab4fee28bfd17f5abca1ebbe3e7f19d7c97983"},
]
s3transfer = [
    {file = "s3transfer-0.6.0-py3-none-any.whl", hash = "sha256:06176b74f3a15f61f1b4f25a1fc29a4429040b7647133a463da8fa5bd28d5ecd"},
    {file = "s3transfer-0.6.0.tar.gz", hash = "sha256:2ed07d3866f523cc561bf4a00fc5535827981b117dd7876f036b0c1aca42c947"},
]
six = [
    {file = "six-1.16.0-py2.py3-none-any.whl", hash = "sha256:8abb2f1d86890a2dfb989f9a77cfcfd3e47c2a354b01111771326f8aa26e0254"},
    {file = "six-1.16.0.tar.gz", hash = "sha256:1e61c37477a1626458e36f7b1d82aa5c9b094fa4802892072e49de9c60c4c926"},
]
urllib3 = [
    {file = "urllib3-1.26.11-py2.py3-none-any.whl", hash = "sha256:c33ccba33c819596124764c23a97d25f32b28433ba0dedeb77d873a38722c9bc"},
    {file = "urllib3-1.26.11.tar.gz", hash = "sha256:ea6e8fb210b19d950fab93b60c9009226c63a28808bc8386e05301e25883ac0a"},
]<|MERGE_RESOLUTION|>--- conflicted
+++ resolved
@@ -19,22 +19,14 @@
 
 [[package]]
 name = "boto3"
-<<<<<<< HEAD
 version = "1.24.52"
-=======
-version = "1.24.51"
->>>>>>> 374c4cdb
 description = "The AWS SDK for Python"
 category = "main"
 optional = false
 python-versions = ">= 3.7"
 
 [package.dependencies]
-<<<<<<< HEAD
 botocore = ">=1.27.52,<1.28.0"
-=======
-botocore = ">=1.27.51,<1.28.0"
->>>>>>> 374c4cdb
 jmespath = ">=0.7.1,<2.0.0"
 s3transfer = ">=0.6.0,<0.7.0"
 
@@ -43,11 +35,7 @@
 
 [[package]]
 name = "botocore"
-<<<<<<< HEAD
 version = "1.27.52"
-=======
-version = "1.27.51"
->>>>>>> 374c4cdb
 description = "Low-level, data-driven core of boto 3."
 category = "main"
 optional = false
@@ -291,21 +279,12 @@
     {file = "backoff-2.1.2.tar.gz", hash = "sha256:407f1bc0f22723648a8880821b935ce5df8475cf04f7b6b5017ae264d30f6069"},
 ]
 boto3 = [
-<<<<<<< HEAD
     {file = "boto3-1.24.52-py3-none-any.whl", hash = "sha256:3e7664515a2228e695489600412644f59df4eb56202c5b4acab24f4d65e6e7c0"},
     {file = "boto3-1.24.52.tar.gz", hash = "sha256:95a1f54b5cf5e09b81f5ee79f3704977951605683fa1aafa86438bedd1f22507"},
 ]
 botocore = [
     {file = "botocore-1.27.52-py3-none-any.whl", hash = "sha256:31d1379ceebcbb572f3040901d76b91e9147c3be6523957a5f4da26ac0ba8ff2"},
     {file = "botocore-1.27.52.tar.gz", hash = "sha256:30b1f14dec9a58995d7921893beaf3ce2f3289658ea2e7449a900b0c58d154b5"},
-=======
-    {file = "boto3-1.24.51-py3-none-any.whl", hash = "sha256:0f1689e487ea093be8a124cd5e9766cfcf2c153fc2af295c3853c5b63e2a73ed"},
-    {file = "boto3-1.24.51.tar.gz", hash = "sha256:ca8352b4af67cf15a8f399f71dfc31c6a0e5a7725afcf299c50aaaaa9f1e6782"},
-]
-botocore = [
-    {file = "botocore-1.27.51-py3-none-any.whl", hash = "sha256:4ba1678bc78fbdac9a7e1c010b057ad9ed96dc6534d1c82718af08d746b652ed"},
-    {file = "botocore-1.27.51.tar.gz", hash = "sha256:328d2baca30e66016acdf9ad3c5e6fa6522fca249f54c5affce8774c0faa564f"},
->>>>>>> 374c4cdb
 ]
 certifi = [
     {file = "certifi-2022.6.15-py3-none-any.whl", hash = "sha256:fe86415d55e84719d75f8b69414f6438ac3547d2078ab91b67e779ef69378412"},
